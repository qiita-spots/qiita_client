--- conflicted
+++ resolved
@@ -269,13 +269,6 @@
             except ValueError:
                 r_json = None
 
-<<<<<<< HEAD
-            if r_json:
-                if r_json.get('error_description') == 'Oauth2 error: token has timed out':
-                    # The token expired - get a new one and re-try the request
-                    self._fetch_token()
-                    kwargs['headers']['Authorization'] = 'Bearer %s' % self._token
-=======
             if r_json and 'error_description' in r_json:
                 if r_json['error_description'] == \
                         'Oauth2 error: token has timed out':
@@ -283,7 +276,6 @@
                     self._fetch_token()
                     kwargs['headers']['Authorization'] = \
                         'Bearer %s' % self._token
->>>>>>> 890dabfe
                     r = req(*args, **kwargs)
         return r
 
